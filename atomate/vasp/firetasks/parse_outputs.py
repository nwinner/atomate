# coding: utf-8

from __future__ import division, print_function, unicode_literals, absolute_import

import json
import os
from collections import defaultdict

from datetime import datetime

import numpy as np

from monty.json import MontyEncoder

from fireworks import FiretaskBase, FWAction, explicit_serialize
from fireworks.utilities.fw_serializers import DATETIME_HANDLER

from atomate.utils.utils import env_chk, get_meta_from_structure
from atomate.common.firetasks.glue_tasks import get_calc_loc
from atomate.utils.utils import get_logger
from atomate.vasp.database import VaspCalcDb
from atomate.vasp.drones import VaspDrone

from pymatgen import Structure
from pymatgen.analysis.elasticity.elastic import ElasticTensor
from pymatgen.analysis.elasticity.strain import IndependentStrain
from pymatgen.analysis.elasticity.stress import Stress
from pymatgen.electronic_structure.boltztrap import BoltztrapAnalyzer
from pymatgen.io.vasp.sets import get_vasprun_outcar
from pymatgen.symmetry.analyzer import SpacegroupAnalyzer

__author__ = 'Anubhav Jain, Kiran Mathew, Shyam Dwaraknath'
__email__ = 'ajain@lbl.gov, kmathew@lbl.gov, shyamd@lbl.gov'

logger = get_logger(__name__)


# TODO: @computron: re-name most of these, retaining backwards compatibility (easy). Don't need Task
# at the end of everything. # -computron

@explicit_serialize
class VaspToDbTask(FiretaskBase):
    """
    Enter a VASP run into the database. Uses current directory unless you
    specify calc_dir or calc_loc.

    Optional params:
        calc_dir (str): path to dir (on current filesystem) that contains VASP
            output files. Default: use current working directory.
        calc_loc (str OR bool): if True will set most recent calc_loc. If str
            search for the most recent calc_loc with the matching name
        parse_dos (bool): whether to parse the DOS and store in GridFS.
            Defaults to False.
        bandstructure_mode (str): Set to "uniform" for uniform band structure.
            Set to "line" for line mode. If not set, band structure will not
            be parsed.
        additional_fields (dict): dict of additional fields to add
        db_file (str): path to file containing the database credentials.
            Supports env_chk. Default: write data to JSON file.
        fw_spec_field (str): if set, will update the task doc with the contents
            of this key in the fw_spec.
        defuse_unsuccessful (bool): Defuses children fireworks if VASP run state
            is not "successful"; i.e. both electronic and ionic convergence are reached.
            Defaults to True.
    """
    optional_params = ["calc_dir", "calc_loc", "parse_dos", "bandstructure_mode",
                       "additional_fields", "db_file", "fw_spec_field", "defuse_unsuccessful"]

    # TODO: make it so that bandstructure_mode is just T/F with auto-detect of uniform/line
    def run_task(self, fw_spec):
        # get the directory that contains the VASP dir to parse
        calc_dir = os.getcwd()
        if "calc_dir" in self:
            calc_dir = self["calc_dir"]
        elif self.get("calc_loc"):
            calc_dir = get_calc_loc(self["calc_loc"], fw_spec["calc_locs"])["path"]

        # parse the VASP directory
        logger.info("PARSING DIRECTORY: {}".format(calc_dir))

        drone = VaspDrone(additional_fields=self.get("additional_fields"),
                          parse_dos=self.get("parse_dos", False), compress_dos=1,
                          bandstructure_mode=self.get("bandstructure_mode", False), compress_bs=1)

        # assimilate (i.e., parse)
        task_doc = drone.assimilate(calc_dir)

        # Check for additional keys to set based on the fw_spec
        if self.get("fw_spec_field"):
            task_doc.update(fw_spec[self.get("fw_spec_field")])
        # get the database connection

        # db insertion or taskdoc dump
        db_file = env_chk(self.get('db_file'), fw_spec)

        if not db_file:
            with open("task.json", "w") as f:
                f.write(json.dumps(task_doc, default=DATETIME_HANDLER))
        else:
            mmdb = VaspCalcDb.from_db_file(db_file, admin=True)

            # insert dos into GridFS
            if self.get("parse_dos") and "calcs_reversed" in task_doc:
                if "dos" in task_doc["calcs_reversed"][0]:  # only store idx=0 DOS
                    dos = json.dumps(task_doc["calcs_reversed"][0]["dos"], cls=MontyEncoder)
                    gfs_id, compression_type = mmdb.insert_gridfs(dos, "dos_fs")
                    task_doc["calcs_reversed"][0]["dos_compression"] = compression_type
                    task_doc["calcs_reversed"][0]["dos_fs_id"] = gfs_id
                    del task_doc["calcs_reversed"][0]["dos"]

            # insert band structure into GridFS
            if self.get("bandstructure_mode") and "calcs_reversed" in task_doc:
                if "bandstructure" in task_doc["calcs_reversed"][0]:  # only store idx=0 BS
                    bs = json.dumps(task_doc["calcs_reversed"][0]["bandstructure"], cls=MontyEncoder)
                    gfs_id, compression_type = mmdb.insert_gridfs(bs, "bandstructure_fs")
                    task_doc["calcs_reversed"][0]["bandstructure_compression"] = compression_type
                    task_doc["calcs_reversed"][0]["bandstructure_fs_id"] = gfs_id
                    del task_doc["calcs_reversed"][0]["bandstructure"]

            # insert the task document
            t_id = mmdb.insert(task_doc)

            logger.info("Finished parsing with task_id: {}".format(t_id))

        if self.get("defuse_unsuccessful", True):
            defuse_children = (task_doc["state"] != "successful")
        else:
            defuse_children = False

        return FWAction(stored_data={"task_id": task_doc.get("task_id", None)},
                        defuse_children=defuse_children)


# TODO: rename to BoltztrapToDb task (capitalization), keep old name backwards-compatible (easy)
@explicit_serialize
class BoltztrapToDBTask(FiretaskBase):
    """
    Enter a BoltzTraP run into the database. Note that this assumes you are in a current dir
    that has the uniform band structure data with a sub-directory called "boltztrap" containing
    the BoltzTraP information.

    Optional params:
        db_file (str): path to file containing the database credentials.
            Supports env_chk. Default: write data to JSON file.
        hall_doping (bool): set True to retain hall_doping in dict
        additional_fields (dict): fields added to the document such as user-defined tags or name, ids, etc
    """

    optional_params = ["db_file", "hall_doping", "additional_fields"]

    def run_task(self, fw_spec):
        additional_fields = self.get("additional_fields", {})

        # pass the additional_fields first to avoid overriding BoltztrapAnalyzer items
        d = additional_fields.copy()

        btrap_dir = os.path.join(os.getcwd(), "boltztrap")
        d["boltztrap_dir"] = btrap_dir

        bta = BoltztrapAnalyzer.from_files(btrap_dir)
        d.update(bta.as_dict())
        d["scissor"] = bta.intrans["scissor"]

        # trim the output
        for x in ['cond', 'seebeck', 'kappa', 'hall', 'mu_steps', 'mu_doping', 'carrier_conc']:
            del d[x]

        if not self.get("hall_doping"):
            del d["hall_doping"]

        bandstructure_dir = os.getcwd()
        d["bandstructure_dir"] = bandstructure_dir

        # add the structure
        v, o = get_vasprun_outcar(bandstructure_dir, parse_eigen=False, parse_dos=False)
        structure = v.final_structure
        d["structure"] = structure.as_dict()
        d.update(get_meta_from_structure(structure))

        # add the spacegroup
        sg = SpacegroupAnalyzer(Structure.from_dict(d["structure"]), 0.1)
        d["spacegroup"] = {"symbol": sg.get_space_group_symbol(),
                           "number": sg.get_space_group_number(),
                           "point_group": sg.get_point_group_symbol(),
                           "source": "spglib",
                           "crystal_system": sg.get_crystal_system(),
                           "hall": sg.get_hall()}

        d["created_at"] = datetime.utcnow()

        db_file = env_chk(self.get('db_file'), fw_spec)

        if not db_file:
            del d["dos"]
            with open(os.path.join(btrap_dir, "boltztrap.json"), "w") as f:
                f.write(json.dumps(d, default=DATETIME_HANDLER))
        else:
            mmdb = VaspCalcDb.from_db_file(db_file, admin=True)

            # dos gets inserted into GridFS
            dos = json.dumps(d["dos"], cls=MontyEncoder)
            fsid, compression = mmdb.insert_gridfs(dos, collection="dos_boltztrap_fs",
                                                   compress=True)
            d["dos_boltztrap_fs_id"] = fsid
            del d["dos"]

            mmdb.db.boltztrap.insert(d)


@explicit_serialize
class ElasticTensorToDbTask(FiretaskBase):
    """
    Analyzes the stress/strain data of an elastic workflow to produce
    an elastic tensor and various other quantities.
    """

    required_params = ['structure']
    optional_params = ['db_file']

    def run_task(self, fw_spec):

        # Get optimized structure
        # TODO: will this find the correct path if the workflow is rerun from the start?
        optimize_loc = fw_spec["calc_locs"][0]["path"]
        logger.info("Parsing initial optimization directory: {}".format(optimize_loc))
        drone = VaspDrone()
        optimize_doc = drone.assimilate(optimize_loc)
        opt_struct = Structure.from_dict(optimize_doc["calcs_reversed"][0]["output"]["structure"])

        d = {"analysis": {},
             "deformation_tasks": fw_spec["deformation_tasks"],
             "initial_structure": self['structure'].as_dict(),
             "optimized_structure": opt_struct.as_dict()}

        # TODO: @montoyjh: does the below have anything to do with elastic tensor? If not, try
        # the more general fw_spec_field approach in the VaspToDbTask rather than hard-coding the
        # tags insertion here. -computron
        if fw_spec.get("tags", None):
            d["tags"] = fw_spec["tags"]

        dtypes = fw_spec["deformation_tasks"].keys()
        defos = [fw_spec["deformation_tasks"][dtype]["deformation_matrix"]
                 for dtype in dtypes]
        stresses = [fw_spec["deformation_tasks"][dtype]["stress"] for dtype in dtypes]
        stress_dict = {IndependentStrain(defo) : Stress(stress) for defo, stress in zip(defos, stresses)}

        logger.info("Analyzing stress/strain data")
        # Determine if we have 6 unique deformations
        if len(set([de[:3] for de in dtypes])) == 6:  # TODO: @montoyjh: what if it's a cubic system? don't need 6. -computron
            # Perform Elastic tensor fitting and analysis
            result = ElasticTensor.from_stress_dict(stress_dict)
            d["elastic_tensor"] = result.voigt.tolist()
            d.update(result.property_dict)

        else:
            raise ValueError("Fewer than 6 unique deformations")

        d["state"] = "successful"

        # Save analysis results in json or db
        db_file = env_chk(self.get('db_file'), fw_spec)
        if not db_file:
            with open("elasticity.json", "w") as f:
                f.write(json.dumps(d, default=DATETIME_HANDLER))
        else:
            db = VaspCalcDb.from_db_file(db_file, admin=True)
            db.collection = db.db["elasticity"]
            db.collection.insert_one(d)
            logger.info("Elastic analysis complete.")
        return FWAction()


#TODO: @computron: shorten name, retaining backwards compatibility (easy) -computron
@explicit_serialize
class RamanSusceptibilityTensorToDbTask(FiretaskBase):
    """
    Raman susceptibility tensor for each mode = Finite difference derivative of the dielectric
        tensor wrt the displacement along that mode.
    See: 10.1103/PhysRevB.73.104304.
    The frequencies are in the units of cm^-1. To convert the frequency to THz: multiply by 0.1884.


    optional_params:
        db_file (str): path to the db file
    """

    optional_params = ["db_file"]

    def run_task(self, fw_spec):
        nm_norms = np.array(fw_spec["normalmodes"]["norms"])
        nm_eigenvals = np.array(fw_spec["normalmodes"]["eigenvals"])
        structure = fw_spec["normalmodes"]["structure"]
        masses = np.array([site.specie.data['Atomic mass'] for site in structure])
        nm_norms = nm_norms / np.sqrt(masses)  # eigenvectors in vasprun.xml are not divided by sqrt(M_i)

        # To get the actual eigenvals, the values read from vasprun.xml must be multiplied by -1.
        # frequency_i = sqrt(-e_i)
        # To convert the frequency to THZ: multiply sqrt(-e_i) by 15.633
        # To convert the frequency to cm^-1: multiply sqrt(-e_i) by 82.995
        nm_frequencies = np.sqrt(np.abs(nm_eigenvals)) * 82.995  # cm^-1

        d = {"structure": structure.as_dict(),
             "normalmodes": {"eigenvals": fw_spec["normalmodes"]["eigenvals"],
                             "eigenvecs": fw_spec["normalmodes"]["eigenvecs"]
                             },
             "frequencies": nm_frequencies.tolist()}

        # store the displacement & epsilon for each mode in a dictionary
        mode_disps = fw_spec["raman_epsilon"].keys()
        modes_eps_dict = defaultdict(list)
        for md in mode_disps:
            modes_eps_dict[fw_spec["raman_epsilon"][md]["mode"]].append(
                [fw_spec["raman_epsilon"][md]["displacement"],
                 fw_spec["raman_epsilon"][md]["epsilon"]])

        # raman tensor = finite difference derivative of epsilon wrt displacement.
        raman_tensor_dict = {}
        scale = np.sqrt(structure.volume/2.0) / 4.0 / np.pi
        for k, v in modes_eps_dict.items():
            raman_tensor = (np.array(v[0][1]) - np.array(v[1][1])) / (v[0][0] - v[1][0])
            # frequency in cm^-1
            omega = nm_frequencies[k]
            if nm_eigenvals[k] > 0:
                logger.warn("Mode: {} is UNSTABLE. Freq(cm^-1) = {}".format(k, -omega))
            raman_tensor = scale * raman_tensor * np.sum(nm_norms[k]) / np.sqrt(omega)
            raman_tensor_dict[str(k)] = raman_tensor.tolist()

        d["raman_tensor"] = raman_tensor_dict
        d["state"] = "successful"

        # store the results
        db_file = env_chk(self.get("db_file"), fw_spec)
        if not db_file:
            with open("raman.json", "w") as f:
                f.write(json.dumps(d, default=DATETIME_HANDLER))
        else:
            db = VaspCalcDb.from_db_file(db_file, admin=True)
            db.collection = db.db["raman"]
            db.collection.insert_one(d)
            logger.info("Raman tensor calculation complete.")
        return FWAction()


# TODO: @computron: more consistent name, retaining backwards compatibility (easy) -computron
# TODO: @computron: this requires a "tasks" collection to proceed. Merits of changing to FW passing
# method? -computron
# TODO: @computron: even if you use the db-centric method, embed information in tags rather than
# task_label? This workflow likely requires review with its authors. -computron

@explicit_serialize
class GibbsFreeEnergyTask(FiretaskBase):
    """
    Compute the quasi-harmonic gibbs free energy. There are 2 options available for the
    quasi-harmonic approximation (set via 'qha_type' parameter):
    1. use the phonopy package quasi-harmonic approximation interface or
    2. use the debye model.
    Note: Instead of relying on fw_spec, this task gets the required data directly from the
    tasks collection for processing. The summary dict is written to 'gibbs.json' file.

    required_params:
        tag (str): unique tag appended to the task labels in other fireworks so that all the
            required data can be queried directly from the database.
        db_file (str): path to the db file

    optional_params:
        qha_type(str): quasi-harmonic approximation type: "debye_model" or "phonopy",
            default is "debye_model"
        t_min (float): min temperature
        t_step (float): temperature step
        t_max (float): max temperature
        mesh (list/tuple): reciprocal space density
        eos (str): equation of state used for fitting the energies and the volumes.
            options supported by phonopy: "vinet", "murnaghan", "birch_murnaghan".
        pressure (float): in GPa, optional.
        metadata (dict): meta data

    """

    required_params = ["tag", "db_file"]
    optional_params = ["qha_type", "t_min", "t_step", "t_max", "mesh", "eos", "pressure", "poisson",
                       "metadata"]

    def run_task(self, fw_spec):

        gibbs_dict = {}

        tag = self["tag"]
        t_step = self.get("t_step", 10)
        t_min = self.get("t_min", 0)
        t_max = self.get("t_max", 1000)
        mesh = self.get("mesh", [20, 20, 20])
        eos = self.get("eos", "vinet")
        qha_type = self.get("qha_type", "debye_model")
        pressure = self.get("pressure", 0.0)
        poisson = self.get("poisson", 0.25)
        gibbs_dict["metadata"] = self.get("metadata", {})


        db_file = env_chk(self.get("db_file"), fw_spec)
        mmdb = VaspCalcDb.from_db_file(db_file, admin=True)
        # get the optimized structure
        d = mmdb.collection.find_one({"task_label": "{} structure optimization".format(tag)},
                                     {"calcs_reversed": 1})
        structure = Structure.from_dict(d["calcs_reversed"][-1]["output"]['structure'])
        gibbs_dict["structure"] = structure.as_dict()

        # get the data(energy, volume, force constant) from the deformation runs
        docs = mmdb.collection.find({"task_label": {"$regex": "{} gibbs*".format(tag)},
                                     "formula_pretty": structure.composition.reduced_formula},
                                    {"calcs_reversed": 1})
        energies = []
        volumes = []
        force_constants = []
        for d in docs:
            s = Structure.from_dict(d["calcs_reversed"][-1]["output"]['structure'])
            energies.append(d["calcs_reversed"][-1]["output"]['energy'])
            if qha_type not in ["debye_model"]:
                force_constants.append(d["calcs_reversed"][-1]["output"]['force_constants'])
            volumes.append(s.volume)
        gibbs_dict["energies"] = energies
        gibbs_dict["volumes"] = volumes
        if qha_type not in ["debye_model"]:
            gibbs_dict["force_constants"] = force_constants

        try:
            # use quasi-harmonic debye approximation
            if qha_type in ["debye_model"]:

                from pymatgen.analysis.quasiharmonic import QuasiharmonicDebyeApprox

                qhda = QuasiharmonicDebyeApprox(energies, volumes, structure, t_min, t_step, t_max,
                                                eos, pressure=pressure, poisson=poisson)
                gibbs_dict.update(qhda.get_summary_dict())
                gibbs_dict["success"] = True

            # use the phonopy interface
            else:

                from atomate.tools.analysis import get_phonopy_gibbs

                G, T = get_phonopy_gibbs(energies, volumes, force_constants, structure, t_min,
                                         t_step, t_max, mesh, eos, pressure)
                gibbs_dict["gibbs_free_energy"] = G
                gibbs_dict["temperatures"] = T
                gibbs_dict["success"] = True

        # quasi-harmonic analysis failed, set the flag to false
        except:
            import traceback
<<<<<<< HEAD
            logger.warn("QUASI-HARMONIC ANALYSIS FAILED")
            gibbs_summary_dict["success"] = False
            gibbs_summary_dict["traceback"] = traceback.format_exc()

        metadata.update({"task_label_tag": tag})
        gibbs_summary_dict["metadata"] = metadata
        gibbs_summary_dict["created_at"] = datetime.utcnow()
=======
            logger.warn("Quasi-harmonic analysis failed!")
            gibbs_dict["success"] = False
            gibbs_dict["traceback"] = traceback.format_exc()
>>>>>>> 3c4d0e1a

        # TODO: @matk86: add a list of task_ids that were used to construct the analysis to DB?
        # -computron
        if not db_file:
            dump_file = "gibbs.json"
            logger.info("Dumping the analysis summary to {}".format(dump_file))
            with open(dump_file, "w") as f:
                f.write(json.dumps(gibbs_dict, default=DATETIME_HANDLER))
        else:
            coll = mmdb.db["gibbs_tasks"]
            coll.insert_one(gibbs_dict)

        logger.info("Gibbs free energy calculation complete.")

        if not gibbs_dict["success"]:
            return FWAction(defuse_children=True)

# TODO: @computron: review method of data passing with the workflow authors. -computron
@explicit_serialize
class FitEquationOfStateTask(FiretaskBase):
    """
    Retrieve the energy and volume data and fit it to the given equation of state. The summary dict
    is written to 'bulk_modulus.json' file.

    Required parameters:
        tag (str): unique tag appended to the task labels in other fireworks so that all the
            required data can be queried directly from the database.
        db_file (str): path to the db file
        
    Optional parameters:
        eos (str): equation of state used for fitting the energies and the volumes.
            options supported by pymatgen: "quadratic", "murnaghan", "birch", "birch_murnaghan",
            "pourier_tarantola", "vinet", "deltafactor". Default: "vinet"
    """

    required_params = ["tag", "db_file", "eos"]

    def run_task(self, fw_spec):

        from pymatgen.analysis.eos import EOS

        eos = self.get("eos", "vinet")

        tag = self["tag"]
        db_file = env_chk(self.get("db_file"), fw_spec)
        summary_dict = {"eos": eos}

        mmdb = VaspCalcDb.from_db_file(db_file, admin=True)
        # get the optimized structure
        d = mmdb.collection.find_one({"task_label": "{} structure optimization".format(tag)})
        structure = Structure.from_dict(d["calcs_reversed"][-1]["output"]['structure'])
        summary_dict["structure"] = structure.as_dict()

        # get the data(energy, volume, force constant) from the deformation runs
        docs = mmdb.collection.find({"task_label": {"$regex": "{} bulk_modulus*".format(tag)},
                                     "formula_pretty": structure.composition.reduced_formula})
        energies = []
        volumes = []
        for d in docs:
            s = Structure.from_dict(d["calcs_reversed"][-1]["output"]['structure'])
            energies.append(d["calcs_reversed"][-1]["output"]['energy'])
            volumes.append(s.volume)
        summary_dict["energies"] = energies
        summary_dict["volumes"] = volumes

        # fit the equation of state
        eos = EOS(eos)
        eos_fit = eos.fit(volumes, energies)
        summary_dict["results"] = dict(eos_fit.results)

        with open("bulk_modulus.json", "w") as f:
            f.write(json.dumps(summary_dict, default=DATETIME_HANDLER))

        # TODO: @matk86 - there needs to be a way to insert this into a database! And also
        # a builder to put it into materials collection... -computron
        logger.info("Bulk modulus calculation complete.")


# TODO: @computron: review method of data passing with the workflow authors. -computron
@explicit_serialize
class ThermalExpansionCoeffTask(FiretaskBase):
    """
    Compute the quasi-harmonic thermal expansion coefficient using phonopy.

    required_params:
        tag (str): unique tag appended to the task labels in other fireworks so that all the
            required data can be queried directly from the database.
        db_file (str): path to the db file

    optional_params:
        t_min (float): min temperature
        t_step (float): temperature step
        t_max (float): max temperature
        mesh (list/tuple): reciprocal space density
        eos (str): equation of state used for fitting the energies and the volumes.
            options supported by phonopy: "vinet" (default), "murnaghan", "birch_murnaghan".
        pressure (float): in GPa, optional.
    """

    required_params = ["tag", "db_file"]
    optional_params = ["t_min", "t_step", "t_max", "mesh", "eos", "pressure"]

    def run_task(self, fw_spec):

        from atomate.tools.analysis import get_phonopy_thermal_expansion

        tag = self["tag"]
        db_file = env_chk(self.get("db_file"), fw_spec)
        t_step = self.get("t_step", 10)
        t_min = self.get("t_min", 0)
        t_max = self.get("t_max", 1000)
        mesh = self.get("mesh", [20, 20, 20])
        eos = self.get("eos", "vinet")
        pressure = self.get("pressure", 0.0)
        summary_dict = {}

        mmdb = VaspCalcDb.from_db_file(db_file, admin=True)
        # get the optimized structure
        d = mmdb.collection.find_one({"task_label": "{} structure optimization".format(tag)})
        structure = Structure.from_dict(d["calcs_reversed"][-1]["output"]['structure'])
        summary_dict["structure"] = structure.as_dict()

        # get the data(energy, volume, force constant) from the deformation runs
        docs = mmdb.collection.find({"task_label": {"$regex": "{} thermal_expansion*".format(tag)},
                                     "formula_pretty": structure.composition.reduced_formula})
        energies = []
        volumes = []
        force_constants = []
        for d in docs:
            s = Structure.from_dict(d["calcs_reversed"][-1]["output"]['structure'])
            energies.append(d["calcs_reversed"][-1]["output"]['energy'])
            volumes.append(s.volume)
            force_constants.append(d["calcs_reversed"][-1]["output"]['force_constants'])
        summary_dict["energies"] = energies
        summary_dict["volumes"] = volumes
        summary_dict["force_constants"] = force_constants

        alpha, T = get_phonopy_thermal_expansion(energies, volumes, force_constants, structure,
                                                 t_min, t_step, t_max, mesh, eos, pressure)

        summary_dict["alpha"] = alpha
        summary_dict["T"] = T

        with open("thermal_expansion.json", "w") as f:
            f.write(json.dumps(summary_dict, default=DATETIME_HANDLER))

        # TODO: @matk86 - there needs to be a way to insert this into a database! And also
        # a builder to put it into materials collection... -computron
        logger.info("Thermal expansion coefficient calculation complete.")<|MERGE_RESOLUTION|>--- conflicted
+++ resolved
@@ -447,19 +447,13 @@
         # quasi-harmonic analysis failed, set the flag to false
         except:
             import traceback
-<<<<<<< HEAD
-            logger.warn("QUASI-HARMONIC ANALYSIS FAILED")
-            gibbs_summary_dict["success"] = False
-            gibbs_summary_dict["traceback"] = traceback.format_exc()
-
-        metadata.update({"task_label_tag": tag})
-        gibbs_summary_dict["metadata"] = metadata
-        gibbs_summary_dict["created_at"] = datetime.utcnow()
-=======
+
             logger.warn("Quasi-harmonic analysis failed!")
             gibbs_dict["success"] = False
             gibbs_dict["traceback"] = traceback.format_exc()
->>>>>>> 3c4d0e1a
+            metadata.update({"task_label_tag": tag})
+            gibbs_dict["metadata"] = metadata
+            gibbs_dict["created_at"] = datetime.utcnow()
 
         # TODO: @matk86: add a list of task_ids that were used to construct the analysis to DB?
         # -computron
